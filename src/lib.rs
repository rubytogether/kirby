#![feature(test)]
#[macro_use]
extern crate serde_derive;
#[macro_use]
extern crate enum_map;

use enum_map::EnumMap;
use std::collections::HashMap;
use std::collections::HashSet;
use std::net::IpAddr;
use std::io::*;

mod file;
mod request;
mod user_agent;

const METADATA_PATHS: [&str; 4] = [
  "/latest_specs.4.8.gz",
  "/prerelease_specs.4.8.gz",
  "/specs.4.8.gz",
  "/versions",
];

#[allow(non_camel_case_types)]
#[derive(Debug, Enum, Serialize)]
pub enum FieldName {
  tls_cipher,
  server_region,
  rubygems,
  bundler,
  ruby,
  platform,
  ci,
  gemstash,
}

type UserIdentifier = IpAddr;

#[derive(Default, Serialize)]
pub struct ValueUniqueCounter {
  total: usize,
  unique: usize,
  #[serde(skip_serializing)]
  index: HashSet<UserIdentifier>,
}

impl ValueUniqueCounter {
  fn increment(&mut self, key: UserIdentifier) {
    self.total += 1;
    if self.index.insert(key) {
      self.unique += 1;
    }
  }

  fn combine(&mut self, other: &ValueUniqueCounter) {
    self.total += other.total;
    self.index = &self.index | &other.index;
    self.unique = self.index.len();
  }
}

impl Clone for ValueUniqueCounter {
  fn clone(&self) -> Self {
    ValueUniqueCounter {
      total: self.total,
      unique: self.unique,
      index: self.index.clone(),
    }
  }
}

type ValueMap = HashMap<String, ValueUniqueCounter>;
type NameMap = EnumMap<FieldName, ValueMap>;
type TimeMap = HashMap<String, NameMap>;

pub struct Options {
  pub verbose: bool,
  pub unknown: bool,
  pub paths: Vec<String>,
}

pub fn combine_stats(left: &TimeMap, right: &TimeMap) -> TimeMap {
  let mut left_times = left.clone();
  for (time, names) in right {
    let left_names = left_times
      .entry(time.to_string())
      .or_insert(enum_map!{_ => HashMap::default()});
    for (name, versions) in names {
      let left_versions = &mut left_names[name];
      for (version, counter) in versions {
        let left_counter = left_versions.entry(version.to_string()).or_default();
        left_counter.combine(counter);
      }
    }
  }

  left_times
}

fn duplicate_request(r: &request::Request) -> bool {
  if r.request_path == "/api/v1/dependencies" {
    // Requests for dependencies are recursive, and so we want to count only one
    // request per time a user runs a command, rather than every request that was
    // made to satisfy that command. It seems like RubyGems makes one HEAD
    // request with no query, and Bundler makes one GET request with no query,
    // per command that is run. We ignore the rest for stats purposes.
    !r.request_query.is_empty()
  } else {
    // Versions that don't use the Dependency API make one request, either for
    // specs or for versions. We want to count each of those.
    !METADATA_PATHS.contains(&r.request_path.as_ref())
  }
}

fn increment(counters: &mut NameMap, name: FieldName, value: &str, key: UserIdentifier) {
  let counter = counters[name].entry(String::from(value)).or_default();
  counter.increment(key);
}

fn increment_maybe(counters: &mut NameMap, name: FieldName, maybe_value: Option<&str>, key: UserIdentifier) {
  if let Some(value) = maybe_value {
    increment(counters, name, value, key);
  }
}

pub fn print_unknown_user_agents(path: &str, opts: &Options) {
    let ctx = user_agent::ParseCtx::new();
  file::reader(path, opts).split(b'\n').for_each(|line| {
    let l = &line.unwrap();
    let r: request::Request = serde_json::from_slice(l).unwrap();
    if ctx.parse(r.user_agent.as_ref()).is_none() { println!("{}", r.user_agent) }
  });
}

<<<<<<< HEAD
pub fn count_line(ctx: &user_agent::ParseCtx, times: &mut TimeMap, line: String) {
=======
pub fn count_line(times: &mut TimeMap, line: &str) {
>>>>>>> 80666caf
  let r: request::Request = serde_json::from_str(&line).unwrap();

  if duplicate_request(&r) {
    return;
  }

  let date = r.timestamp.get(..10).unwrap().to_string();
  let counters = times
    .entry(date)
    .or_insert(enum_map!{_ => HashMap::default()});

  let user_key = r.client_ip.parse().expect("ipaddr parse error");

  increment(counters, FieldName::tls_cipher, r.tls_cipher.as_ref(), user_key);
  if let Some(ua) = ctx.parse(r.user_agent.as_ref()) {
    increment(counters, FieldName::rubygems, ua.rubygems, user_key);
    increment_maybe(counters, FieldName::bundler, ua.bundler, user_key);
    increment_maybe(counters, FieldName::ruby, ua.ruby, user_key);
    increment_maybe(counters, FieldName::platform, ua.platform, user_key);
    increment_maybe(counters, FieldName::ci, ua.ci, user_key);
    increment_maybe(counters, FieldName::gemstash, ua.gemstash, user_key);
  }
}

pub fn stream_stats<'a>(mut stream: Box<dyn BufRead + 'a>, opts: &Options) -> TimeMap {
  let mut times = TimeMap::default();
  let mut lineno = 0;

<<<<<<< HEAD
  let ctx = user_agent::ParseCtx::new();

  stream.lines().for_each(|line| {
=======
  let mut line = String::with_capacity(1024*1024);

  loop {
    line.clear();
    match stream.read_line(&mut line) {
      Ok(0) => break,
      Ok(_) => {}
      Err(e) => {
        if opts.verbose {
          eprintln!("Failed to read line:\n  {}", e);
        }
        continue;
      }
    }

>>>>>>> 80666caf
    if opts.verbose {
      lineno += 1;
      if lineno % 100_000 == 0 {
        print!(".");
        stdout().flush().unwrap();
      }
    }

<<<<<<< HEAD
    match line {
      Ok(l) => {
        count_line(&ctx, &mut times, l);
      }
      Err(e) => {
        if opts.verbose {
          eprintln!("Failed to read line:\n  {}", e);
        }
      }
    }
  });
=======
    count_line(&mut times, line.as_str());
  }
>>>>>>> 80666caf

  if opts.verbose {
    println!();
  }

  times
}

#[inline]
pub fn file_stats(path: &str, opts: &Options) -> TimeMap {
  let file_stream = file::reader(path, opts);
  stream_stats(file_stream, opts)
}


#[cfg(test)]
mod tests {
    extern crate test;

    use super::*;
    use std::fs::File;
    use std::io::BufReader;
    use test::Bencher;

    #[test]
    fn test_stream_stats() {
        let file = File::open("test/sample_500.log").unwrap();
        let reader = BufReader::new(file);
        let opts = Options {
            verbose: false,
            unknown: false,
            paths: vec![],
        };
        let times = stream_stats(Box::new(reader), &opts);
        assert_eq!(times.len(), 45);
    }

    #[bench]
    fn bench_stream_stats_sample_500(b: &mut Bencher) {
        let mut logs = Vec::new();
        File::open("test/sample_500.log")
            .unwrap()
            .read_to_end(&mut logs)
            .unwrap();
        let opts = Options {
            verbose: false,
            unknown: false,
            paths: vec![],
        };
        b.iter(|| {
            let reader = Box::new(BufReader::new(logs.as_slice()));
            stream_stats(reader, &opts);
        });
    }
}<|MERGE_RESOLUTION|>--- conflicted
+++ resolved
@@ -132,11 +132,7 @@
   });
 }
 
-<<<<<<< HEAD
-pub fn count_line(ctx: &user_agent::ParseCtx, times: &mut TimeMap, line: String) {
-=======
-pub fn count_line(times: &mut TimeMap, line: &str) {
->>>>>>> 80666caf
+pub fn count_line(ctx: &user_agent::ParseCtx, times: &mut TimeMap, line: &str) {
   let r: request::Request = serde_json::from_str(&line).unwrap();
 
   if duplicate_request(&r) {
@@ -165,11 +161,7 @@
   let mut times = TimeMap::default();
   let mut lineno = 0;
 
-<<<<<<< HEAD
   let ctx = user_agent::ParseCtx::new();
-
-  stream.lines().for_each(|line| {
-=======
   let mut line = String::with_capacity(1024*1024);
 
   loop {
@@ -185,7 +177,6 @@
       }
     }
 
->>>>>>> 80666caf
     if opts.verbose {
       lineno += 1;
       if lineno % 100_000 == 0 {
@@ -194,22 +185,8 @@
       }
     }
 
-<<<<<<< HEAD
-    match line {
-      Ok(l) => {
-        count_line(&ctx, &mut times, l);
-      }
-      Err(e) => {
-        if opts.verbose {
-          eprintln!("Failed to read line:\n  {}", e);
-        }
-      }
-    }
-  });
-=======
-    count_line(&mut times, line.as_str());
-  }
->>>>>>> 80666caf
+    count_line(&ctx, &mut times, line.as_str());
+  }
 
   if opts.verbose {
     println!();
