#![feature(test)]
#![feature(extern_prelude)]

#[macro_use]
extern crate lazy_static;
#[macro_use]
extern crate serde_derive;

extern crate flate2;
extern crate nom;
extern crate regex;
extern crate serde;
extern crate serde_json;
extern crate test;

use std::collections::HashMap;
use std::io::*;

mod file;
mod request;
mod user_agent;

const METADATA_PATHS: [&str; 4] = [
  "/latest_specs.4.8.gz",
  "/prerelease_specs.4.8.gz",
  "/specs.4.8.gz",
  "/versions"
];

type ValueMap = HashMap<String, i32>;
type NameMap = HashMap<String, ValueMap>;
type TimeMap = HashMap<String, NameMap>;

pub struct Options {
  pub verbose: bool,
  pub unknown: bool,
  pub paths: Vec<String>,
}

pub fn combine_stats(left: &TimeMap, right: &TimeMap) -> TimeMap {
  let mut left_times = left.clone();
  for (time, names) in right {
    let left_names = left_times.entry(time.to_string()).or_insert(HashMap::new());
    for (name, versions) in names {
      let left_versions = left_names.entry(name.to_string()).or_insert(HashMap::new());
      for (version, count) in versions {
        let left_count = left_versions.entry(version.to_string()).or_insert(0);
        *left_count += count;
      }
    }
  }

  left_times
}

fn duplicate_request(r: &request::Request) -> bool {
  if r.request_path == "/api/v1/dependencies" {
    // Requests for dependencies are recursive, and so we want to count only one
    // request per time a user runs a command, rather than every request that was
    // made to satisfy that command. It seems like RubyGems makes one HEAD
    // request with no query, and Bundler makes one GET request with no query,
    // per command that is run. We ignore the rest for stats purposes.
    r.request_query != ""
  } else {
    // Versions that don't use the Dependency API make one request, either for
    // specs or for versions. We want to count each of those.
    !METADATA_PATHS.contains(&r.request_path.as_ref())
  }
}

fn increment(counters: &mut NameMap, name: &str, value: &str) {
  let map = counters.entry(name.to_string()).or_insert(HashMap::new());
  let count = map.entry(String::from(value)).or_insert(0);
  *count += 1;
}

fn increment_maybe(counters: &mut NameMap, name: &str, maybe_value: Option<&str>) {
  if let Some(value) = maybe_value {
    increment(counters, name, value);
  }
}

pub fn print_unknown_user_agents(path: &str, opts: &Options) {
  file::reader(&path, &opts).split(b'\n').for_each(|line| {
    let l = &line.unwrap();
<<<<<<< HEAD
    let r: request::Request = serde_json::from_slice(l).unwrap();
    match user_agent::parse(&r.user_agent) {
=======
    let r: request::Request = serde_json::from_str(l).unwrap();
    match user_agent::parse(r.user_agent.as_ref()) {
>>>>>>> dd280f75
      None => println!("{}", r.user_agent),
      Some(_) => (),
    }
  });
}

pub fn count_line(times: &mut TimeMap, line: String) {
  let r: request::Request = serde_json::from_str(&line).unwrap();

  if duplicate_request(&r) {
    return;
  }

  let date = r.timestamp.get(..10).unwrap().to_string();
  let counters = times.entry(date).or_insert(HashMap::new());

  increment(counters, "tls_cipher", r.tls_cipher.as_ref());
  increment(counters, "server_region", r.server_region.as_ref());

  if let Some(ua) = user_agent::parse(r.user_agent.as_ref()) {
    increment(counters, "rubygems", ua.rubygems);
    increment_maybe(counters, "bundler", ua.bundler);
    increment_maybe(counters, "ruby", ua.ruby);
    increment_maybe(counters, "platform", ua.platform);
    increment_maybe(counters, "ci", ua.ci);
    increment_maybe(counters, "gemstash", ua.gemstash);
  }
}

pub fn stream_stats(stream: Box<BufRead>, opts: &Options) -> TimeMap {
  let mut times = TimeMap::new();
  let mut lineno = 0;

  stream.lines().for_each(|line| {
    if opts.verbose {
      lineno += 1;
      if lineno % 100_000 == 0 {
        print!(".");
        stdout().flush().unwrap();
      }
    }

    match line {
      Ok(l) => {
        count_line(&mut times, l);
      }
      Err(e) => {
        if opts.verbose {
          eprintln!("Failed to read line:\n  {}", e);
        }
      }
    }
  });

  if opts.verbose {
    println!("");
  }

  times
}

pub fn file_stats(path: &str, opts: &Options) -> TimeMap {
  let file_stream = file::reader(&path, &opts);
  stream_stats(file_stream, &opts)
}<|MERGE_RESOLUTION|>--- conflicted
+++ resolved
@@ -24,7 +24,7 @@
   "/latest_specs.4.8.gz",
   "/prerelease_specs.4.8.gz",
   "/specs.4.8.gz",
-  "/versions"
+  "/versions",
 ];
 
 type ValueMap = HashMap<String, i32>;
@@ -83,13 +83,8 @@
 pub fn print_unknown_user_agents(path: &str, opts: &Options) {
   file::reader(&path, &opts).split(b'\n').for_each(|line| {
     let l = &line.unwrap();
-<<<<<<< HEAD
     let r: request::Request = serde_json::from_slice(l).unwrap();
-    match user_agent::parse(&r.user_agent) {
-=======
-    let r: request::Request = serde_json::from_str(l).unwrap();
     match user_agent::parse(r.user_agent.as_ref()) {
->>>>>>> dd280f75
       None => println!("{}", r.user_agent),
       Some(_) => (),
     }
